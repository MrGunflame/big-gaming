--- conflicted
+++ resolved
@@ -109,13 +109,6 @@
             next_player: 0,
         }
     }
-<<<<<<< HEAD
-}
-
-pub struct SceneState {
-    spawner: SceneSpawner,
-    graph: SceneGraph,
-    entities: HashMap<Key, EntityId>,
 }
 
 fn process_commands(state: &mut ServerState) {
@@ -166,6 +159,4 @@
             }
         }
     }
-=======
->>>>>>> f8ddf7b1
 }