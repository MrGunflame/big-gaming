--- conflicted
+++ resolved
@@ -44,8 +44,6 @@
         res.executor,
     );
 
-<<<<<<< HEAD
-=======
     std::thread::spawn(move || {
         let stdin = stdin();
         loop {
@@ -71,7 +69,6 @@
         }
     });
 
->>>>>>> 49707f7b
     let rt = Builder::new_multi_thread().enable_all().build().unwrap();
     rt.block_on(game_server::run(server_state));
 }
