<<<<<<< HEAD
pub mod world;
=======
mod allocator;

pub use allocator::ProfiledAllocator;
pub use tracy_client::Client;

use tracing::Metadata;
use tracing_tracy::{Config, DefaultConfig, TracyLayer};
>>>>>>> f3da34f5

#[doc(hidden)]
pub use tracing;

<<<<<<< HEAD
#[cfg(feature = "tracy")]
pub use tracing_tracy::TracyLayer;

=======
>>>>>>> f3da34f5
#[macro_export]
macro_rules! trace_span {
    ($name:expr) => {{
        $crate::Span {
            inner: $crate::tracing::span!($crate::tracing::Level::TRACE, $name),
        }
    }};
}

#[derive(Clone, Debug)]
pub struct Span {
    #[doc(hidden)]
    pub inner: tracing::span::Span,
}

impl Span {
    pub fn entered(self) -> EnteredSpan {
        EnteredSpan {
            _inner: self.inner.entered(),
        }
    }
}

#[derive(Debug)]
pub struct EnteredSpan {
    _inner: tracing::span::EnteredSpan,
}

pub type ProfilingLayer = TracyLayer<ProfilerConfig>;

#[derive(Default)]
pub struct ProfilerConfig(DefaultConfig);

impl Config for ProfilerConfig {
    type Formatter = <DefaultConfig as Config>::Formatter;

    fn formatter(&self) -> &Self::Formatter {
        self.0.formatter()
    }

    fn format_fields_in_zone_name(&self) -> bool {
        false
    }

    fn stack_depth(&self, metadata: &Metadata<'_>) -> u16 {
        self.0.stack_depth(metadata)
    }

    fn on_error(&self, client: &Client, error: &'static str) {
        self.0.on_error(client, error);
    }
}

#[cfg_attr(all(not(miri), not(test)), global_allocator)]
static GLOBAL: ProfiledAllocator<std::alloc::System> = ProfiledAllocator::new(std::alloc::System);<|MERGE_RESOLUTION|>--- conflicted
+++ resolved
@@ -1,6 +1,3 @@
-<<<<<<< HEAD
-pub mod world;
-=======
 mod allocator;
 
 pub use allocator::ProfiledAllocator;
@@ -8,17 +5,10 @@
 
 use tracing::Metadata;
 use tracing_tracy::{Config, DefaultConfig, TracyLayer};
->>>>>>> f3da34f5
 
 #[doc(hidden)]
 pub use tracing;
 
-<<<<<<< HEAD
-#[cfg(feature = "tracy")]
-pub use tracing_tracy::TracyLayer;
-
-=======
->>>>>>> f3da34f5
 #[macro_export]
 macro_rules! trace_span {
     ($name:expr) => {{
@@ -47,6 +37,7 @@
     _inner: tracing::span::EnteredSpan,
 }
 
+#[cfg(feature = "tracy")]
 pub type ProfilingLayer = TracyLayer<ProfilerConfig>;
 
 #[derive(Default)]
