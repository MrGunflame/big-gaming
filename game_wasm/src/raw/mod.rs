pub mod components;
pub mod inventory;
pub mod physics;
pub mod process;
pub mod record;
pub mod world;

use game_macros::guest_only;

use crate::record::RecordReference;

pub const RESULT_OK: u32 = 0;
pub const RESULT_NO_ENTITY: u32 = 1;
pub const RESULT_NO_COMPONENT: u32 = 2;
pub const RESULT_NO_INVENTORY_SLOT: u32 = 3;

#[guest_only]
pub fn log(level: u32, ptr: *const u8, len: usize);

#[guest_only]
pub fn player_lookup(entity_id: u64, player_id: *mut u64) -> u32;

#[guest_only]
pub fn player_set_active(player_id: u64, entity_id: u64) -> u32;

#[guest_only]
<<<<<<< HEAD
pub fn action_data_buffer_len() -> usize;

#[guest_only]
pub fn action_data_buffer_get(ptr: *mut u8);
=======
pub fn event_dispatch(id: *const RecordReference, ptr: *const u8, len: usize);

#[guest_only]
pub fn register_event_handler(id: *const RecordReference, ptr: *const fn());
>>>>>>> 9b66ef6c
<|MERGE_RESOLUTION|>--- conflicted
+++ resolved
@@ -24,14 +24,13 @@
 pub fn player_set_active(player_id: u64, entity_id: u64) -> u32;
 
 #[guest_only]
-<<<<<<< HEAD
 pub fn action_data_buffer_len() -> usize;
 
 #[guest_only]
 pub fn action_data_buffer_get(ptr: *mut u8);
-=======
+
+#[guest_only]
 pub fn event_dispatch(id: *const RecordReference, ptr: *const u8, len: usize);
 
 #[guest_only]
-pub fn register_event_handler(id: *const RecordReference, ptr: *const fn());
->>>>>>> 9b66ef6c
+pub fn register_event_handler(id: *const RecordReference, ptr: *const fn());