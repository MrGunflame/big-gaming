--- conflicted
+++ resolved
@@ -27,24 +27,14 @@
     }
 
     pub fn get(&self, id: InventoryId) -> Result<Item, InventoryError> {
-<<<<<<< HEAD
-        let mut item = MaybeUninit::<RawItemStack>::uninit();
-        let ptr = item.as_mut_ptr() as Usize;
-=======
         let mut stack = MaybeUninit::<RawItemStack>::uninit();
         let ptr = stack.as_mut_ptr() as Usize;
->>>>>>> 7d25fc90
 
         let res = unsafe { inventory_get(self.entity.into_raw(), id.0, PtrMut::from_raw(ptr)) };
 
         if res == 0 {
-<<<<<<< HEAD
-            let item = unsafe { item.assume_init() };
-            Ok(Item { id: item.item.id })
-=======
             let stack = unsafe { stack.assume_init() };
             Ok(Item { id: stack.item.id })
->>>>>>> 7d25fc90
         } else {
             Err(InventoryError)
         }
