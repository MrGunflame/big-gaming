//! Rendering API

mod commands;
pub mod executor;
mod resources;
mod scheduler;

use std::any::Any;
use std::num::NonZeroU64;
use std::ops::Range;
use std::sync::Arc;

use bumpalo::Bump;
use commands::{
    Command, CommandStream, CopyBufferToBuffer, CopyBufferToTexture, CopyTextureToTexture,
    RenderPassCmd, TextureTransition, WriteBuffer,
};
use crossbeam_queue::SegQueue;
use executor::TemporaryResources;
use game_common::cell::UnsafeRefCell;
use game_common::components::Color;
use game_common::utils::exclusive::Exclusive;
use game_tracing::trace_span;
use glam::UVec2;
use hashbrown::HashMap;
use resources::{
    BufferId, BufferInner, DescriptorSetId, DescriptorSetInner, DescriptorSetLayoutId,
    DescriptorSetLayoutInner, PipelineId, PipelineInner, RefCount, Resources, SamplerId,
    SamplerInner, TextureData, TextureId, TextureInner,
};
use scheduler::{Node, Resource, ResourceMap, Scheduler};
use sharded_slab::Slab;

<<<<<<< HEAD
use crate::backend::allocator::{GeneralPurposeAllocator, MemoryManager, UsageFlags};
use crate::backend::descriptors::DescriptorSetAllocator;
=======
use crate::backend::allocator::{
    BufferAlloc, GeneralPurposeAllocator, MemoryManager, TextureAlloc, UsageFlags,
};
use crate::backend::descriptors::{AllocatedDescriptorSet, DescriptorSetAllocator};
>>>>>>> 7f1a6065
use crate::backend::shader::ShaderAccess;
use crate::backend::vulkan::{self, CommandEncoder, Device};
use crate::backend::{
    self, AccessFlags, AdapterMemoryProperties, AdapterProperties, BufferUsage, DepthStencilState,
    Face, FrontFace, ImageDataLayout, IndexFormat, LoadOp, PipelineStage, PrimitiveTopology,
    PushConstantRange, SamplerDescriptor, ShaderStage, ShaderStages, StoreOp, TextureDescriptor,
    TextureFormat, TextureUsage,
};
use crate::statistics::Statistics;

pub use backend::DescriptorSetDescriptor as DescriptorSetLayoutDescriptor;

#[derive(Debug)]
pub struct CommandExecutor {
    resources: Arc<Resources>,
    cmds: CommandStream,
    device: Device,
    adapter_props: AdapterProperties,
    allocator: Exclusive<Bump>,
}

impl CommandExecutor {
    pub fn new(
        device: Device,
        memory_props: AdapterMemoryProperties,
        statistics: Arc<Statistics>,
        adapter_props: AdapterProperties,
    ) -> Self {
        Self {
            resources: Arc::new(Resources {
                pipelines: Slab::new(),
                buffers: Slab::new(),
                textures: Slab::new(),
                descriptor_sets: Slab::new(),
                descriptor_set_layouts: Slab::new(),
                allocator: GeneralPurposeAllocator::new(
                    device.clone(),
                    MemoryManager::new(device.clone(), memory_props),
                    statistics,
                ),
                descriptor_allocator: DescriptorSetAllocator::new(device.clone()),
                samplers: Slab::new(),
                deletion_queue: SegQueue::new(),
            }),
            cmds: CommandStream::new(),
            device,
            adapter_props,
            allocator: Exclusive::new(Bump::new()),
        }
    }

    pub fn queue(&mut self) -> CommandQueue<'_> {
        CommandQueue { executor: self }
    }

    pub fn execute(&mut self, encoder: &mut CommandEncoder<'_>) -> TemporaryResources {
        let _span = trace_span!("CommandExecutor::execute").entered();

        let allocator = self.allocator.get_mut();

        let cmds = self.cmds.cmd_refs();

        let mut scheduler = Scheduler {
            resources: &*self.resources,
            allocator: &*allocator,
        };

        let steps = scheduler.schedule(&cmds);
        allocator.reset();
        let tmp = executor::execute(&mut self.resources, steps, encoder);
        self.cmds.clear();

        tmp
    }

    pub fn destroy(&mut self, tmp: TemporaryResources) {
        tmp.destroy(&mut self.resources);
        self.cleanup();
    }

    fn cleanup(&mut self) {
        let _span = trace_span!("CommandExecutor::cleanup").entered();

        while let Some(cmd) = self.resources.deletion_queue.pop() {
            match cmd {
                DeletionEvent::Buffer(id) => {
                    self.resources.buffers.remove(id);
                }
                DeletionEvent::Texture(id) => {
                    self.resources.textures.remove(id);
                }
                DeletionEvent::DescriptorSetLayout(id) => {
                    self.resources.descriptor_set_layouts.remove(id);
                }
                DeletionEvent::Pipeline(id) => {
                    self.resources.pipelines.remove(id);
                }
                DeletionEvent::Sampler(id) => {
                    self.resources.samplers.remove(id);
                }
                DeletionEvent::DescriptorSet(id) => {
                    let set = self.resources.descriptor_sets.take(id).unwrap();

                    for (_, id) in &set.buffers {
                        let buffer = self.resources.buffers.get(*id).unwrap();
                        if buffer.ref_count.decrement() {
                            self.resources
                                .deletion_queue
                                .push(DeletionEvent::Buffer(*id));
                        }
                    }

                    for (_, view) in &set.textures {
                        let texture = self.resources.textures.get(view.texture).unwrap();
                        if texture.ref_count.decrement() {
                            self.resources
                                .deletion_queue
                                .push(DeletionEvent::Texture(view.texture));
                        }
                    }

                    for (_, views) in &set.texture_arrays {
                        for view in views {
                            let texture = self.resources.textures.get(view.texture).unwrap();
                            if texture.ref_count.decrement() {
                                self.resources
                                    .deletion_queue
                                    .push(DeletionEvent::Texture(view.texture));
                            }
                        }
                    }

                    for (_, id) in &set.samplers {
                        let sampler = self.resources.samplers.get(*id).unwrap();
                        if sampler.ref_count.decrement() {
                            self.resources
                                .deletion_queue
                                .push(DeletionEvent::Sampler(*id));
                        }
                    }

                    let layout = self
                        .resources
                        .descriptor_set_layouts
                        .get(set.layout)
                        .unwrap();
                    if layout.ref_count.decrement() {
                        self.resources
                            .deletion_queue
                            .push(DeletionEvent::DescriptorSetLayout(id));
                    }
                }
            }
        }
    }
}

#[derive(Copy, Clone, Debug, PartialEq, Eq, Hash)]
enum ResourceId {
    Buffer(BufferId),
    Texture(TextureMip),
}

/// A queue for encoding rendering commands.
#[derive(Debug)]
pub struct CommandQueue<'a> {
    executor: &'a mut CommandExecutor,
}

impl<'a> CommandQueue<'a> {
    /// Returns the set of [`TextureUsage`] flags that the given [`TextureFormat`] supports.
    ///
    /// If the [`TextureFormat`] is not supported all all en empty set will be returned.
    pub fn supported_texture_usages(&self, format: TextureFormat) -> TextureUsage {
        self.executor
            .adapter_props
            .formats
            .get(&format)
            .copied()
            .unwrap_or(TextureUsage::empty())
    }

    /// Creates a new [`Buffer`].
    pub fn create_buffer(&self, descriptor: &BufferDescriptor) -> Buffer {
        let buffer = self.executor.resources.allocator.create_buffer(
            descriptor.size.try_into().unwrap(),
            descriptor.usage,
            descriptor.flags,
        );

        let id = self
            .executor
            .resources
            .buffers
            .insert(BufferInner {
                buffer: UnsafeRefCell::new(buffer),
                access: UnsafeRefCell::new(AccessFlags::empty()),
                ref_count: RefCount::new(),
            })
            .unwrap();

        Buffer {
            id,
            size: descriptor.size,
            usage: descriptor.usage,
            flags: descriptor.flags,
            resources: self.executor.resources.clone(),
        }
    }

    #[track_caller]
    pub fn create_buffer_init(&mut self, descriptor: &BufferInitDescriptor<'_>) -> Buffer {
        let buffer = self.create_buffer(&BufferDescriptor {
            size: descriptor.contents.len() as u64,
            usage: descriptor.usage | BufferUsage::TRANSFER_DST,
            flags: descriptor.flags,
        });
        self.write_buffer(&buffer, descriptor.contents);
        buffer
    }

    #[track_caller]
    pub fn write_buffer(&mut self, buffer: &Buffer, data: &[u8]) {
        assert!(
            buffer.usage.contains(BufferUsage::TRANSFER_DST),
            "Buffer cannot be written to: TRANSFER_DST not set",
        );

        assert!(
            buffer.size as usize >= data.len(),
            "Buffer size of {} too small to copy {} bytes",
            buffer.size,
            data.len(),
        );

        // If the buffer is host visible we can map and write
        // to it directly.
        if buffer.flags.contains(UsageFlags::HOST_VISIBLE) {
            // The destination buffer must be kept alive until
            // the memcpy is complete.
            buffer.increment_ref_count();

            self.executor.cmds.push(
                &self.executor.resources,
                Command::WriteBuffer(WriteBuffer {
                    buffer: buffer.id,
                    data: data.to_vec(),
                }),
            );
        } else {
            // Otherwise we cannot access the buffer directly and
            // need to go through a host visible staging buffer.
            let staging_buffer = self.create_buffer(&BufferDescriptor {
                size: data.len() as u64,
                usage: BufferUsage::TRANSFER_SRC,
                flags: UsageFlags::HOST_VISIBLE,
            });

            debug_assert!(buffer.size >= staging_buffer.size);

            // The staging buffer must be kept alive until
            // the memcpy is complete.
            staging_buffer.increment_ref_count();

            // Write the data into the staging buffer.
            self.executor.cmds.push(
                &self.executor.resources,
                Command::WriteBuffer(WriteBuffer {
                    buffer: staging_buffer.id,
                    data: data.to_vec(),
                }),
            );

            self.copy_buffer_to_buffer(&staging_buffer, buffer);
        }
    }

    #[track_caller]
    pub fn create_texture(&mut self, descriptor: &TextureDescriptor) -> Texture {
        assert!(
            !descriptor.usage.is_empty(),
            "TextureUsage flags must not be empty",
        );
        assert!(
            self.supported_texture_usages(descriptor.format)
                .contains(descriptor.usage),
            "unsupported texture usages: {:?} (supported are {:?})",
            descriptor.usage,
            self.supported_texture_usages(descriptor.format),
        );

        let supported_usages = self
            .executor
            .adapter_props
            .formats
            .get(&descriptor.format)
            .copied()
            .unwrap_or(TextureUsage::empty());
        if supported_usages.contains(descriptor.usage) {}

        let texture = self
            .executor
            .resources
            .allocator
            .create_texture(&descriptor, UsageFlags::empty());

        let mut mip_access = Vec::with_capacity(descriptor.mip_levels as usize);
        for _ in 0..descriptor.mip_levels {
            mip_access.push(UnsafeRefCell::new(AccessFlags::empty()));
        }

        let id = self
            .executor
            .resources
            .textures
            .insert(TextureInner {
                texture: TextureData::Virtual(texture),
                mip_access,
                ref_count: RefCount::new(),
            })
            .unwrap();

        Texture {
            id,
            size: descriptor.size,
            format: descriptor.format,
            usage: descriptor.usage,
            mip_levels: descriptor.mip_levels,
            manually_managed: false,
            resources: self.executor.resources.clone(),
        }
    }

    #[track_caller]
    pub(crate) fn import_texture(
        &mut self,
        texture: vulkan::Texture,
        access: AccessFlags,
        usage: TextureUsage,
    ) -> Texture {
        let size = texture.size();
        let format = texture.format();
        let mip_levels = texture.mip_levels();

        let mut mip_access = Vec::with_capacity(mip_levels as usize);
        for _ in 0..mip_levels {
            mip_access.push(UnsafeRefCell::new(access));
        }

        let id = self
            .executor
            .resources
            .textures
            .insert(TextureInner {
                texture: TextureData::Physical(texture),
                mip_access,
                ref_count: RefCount::new(),
            })
            .unwrap();

        Texture {
            id,
            size,
            format,
            usage,
            mip_levels,
            manually_managed: true,
            resources: self.executor.resources.clone(),
        }
    }

    pub(crate) fn remove_imported_texture(&mut self, texture: Texture) {
        debug_assert!(texture.manually_managed);

        let texture = self.executor.resources.textures.take(texture.id).unwrap();
        if !texture.ref_count.decrement() {
            panic!("Texture is still in use");
        }
    }

    #[track_caller]
    pub fn write_texture(
        &mut self,
        texture: TextureRegion<'_>,
        data: &[u8],
        layout: ImageDataLayout,
    ) {
        assert!(
            texture.texture.usage.contains(TextureUsage::TRANSFER_DST),
            "Texture cannot be written to: TRANSFER_DST usage not set",
        );

        assert_eq!(
            data.len(),
            layout.bytes_per_row as usize * layout.rows_per_image as usize
        );

        let staging_buffer = self.create_buffer_init(&BufferInitDescriptor {
            contents: data,
            usage: BufferUsage::TRANSFER_SRC,
            flags: UsageFlags::HOST_VISIBLE,
        });

        self.copy_buffer_to_texture(&staging_buffer, texture, layout);
    }

    pub fn copy_buffer_to_buffer(&mut self, src: &Buffer, dst: &Buffer) {
        assert!(
            src.usage.contains(BufferUsage::TRANSFER_SRC),
            "Buffer cannot be read from: TRANSFER_SRC usage not set",
        );
        assert!(
            dst.usage.contains(BufferUsage::TRANSFER_DST),
            "Buffer cannot be written to: TRANSFER_DST not set",
        );

        assert!(
            src.size >= dst.size,
            "invalid buffer copy: source buffer (size={}) is smaller than destination buffer (size={})",
            src.size,
            dst.size,
        );

        // We don't actually have to copy anything if the destination is
        // empty.
        let Some(count) = NonZeroU64::new(dst.size) else {
            return;
        };

        // The source and destination buffer must be kept alive
        // for this command.
        src.increment_ref_count();
        dst.increment_ref_count();

        self.executor.cmds.push(
            &self.executor.resources,
            Command::CopyBufferToBuffer(CopyBufferToBuffer {
                src: src.id,
                src_offset: 0,
                dst: dst.id,
                dst_offset: 0,
                count,
            }),
        );
    }

    pub fn copy_buffer_to_texture(
        &mut self,
        src: &Buffer,
        dst: TextureRegion<'_>,
        layout: ImageDataLayout,
    ) {
        assert!(
            src.usage.contains(BufferUsage::TRANSFER_SRC),
            "Buffer cannot be read from: TRANSFER_SRC usage not set",
        );
        assert!(
            dst.texture.usage.contains(TextureUsage::TRANSFER_DST),
            "Texture cannot be written to: TRANSFER_DST not set",
        );
        assert!(
            dst.mip_level < dst.texture.mip_levels,
            "Cannot write to mip level {}, only {} levels exist",
            dst.mip_level,
            dst.texture.mip_levels
        );

        // The source buffer and destination buffer must be kept alive
        // for this command.
        src.increment_ref_count();
        dst.texture.increment_ref_count();

        self.executor.cmds.push(
            &self.executor.resources,
            Command::CopyBufferToTexture(CopyBufferToTexture {
                src: src.id,
                src_offset: 0,
                layout,
                dst: dst.texture.id,
                dst_mip_level: dst.mip_level,
            }),
        );
    }

    pub fn copy_texture_to_texture(&mut self, src: TextureRegion<'_>, dst: TextureRegion<'_>) {
        assert!(
            src.texture.usage.contains(TextureUsage::TRANSFER_SRC),
            "Texture cannot be read from: TRANSER_SRC not set"
        );
        assert!(
            dst.texture.usage.contains(TextureUsage::TRANSFER_DST),
            "Texture cannot be written to: TRANSFER_DST not set",
        );
        assert!(src.mip_level < src.texture.mip_levels);
        assert!(dst.mip_level < dst.texture.mip_levels);

        // The source and destination textures must be kept alive.
        src.texture.increment_ref_count();
        dst.texture.increment_ref_count();

        self.executor.cmds.push(
            &self.executor.resources,
            Command::CopyTextureToTexture(CopyTextureToTexture {
                src: src.texture.id,
                src_mip_level: src.mip_level,
                dst: dst.texture.id,
                dst_mip_level: dst.mip_level,
            }),
        );
    }

    #[track_caller]
    pub fn create_descriptor_set(
        &mut self,
        descriptor: &DescriptorSetDescriptor<'_>,
    ) -> DescriptorSet {
        let mut buffers = Vec::new();
        let mut samplers = Vec::new();
        let mut textures = Vec::new();
        let mut texture_arrays = Vec::new();
        for entry in descriptor.entries {
            match entry.resource {
                BindingResource::Buffer(buffer) => {
                    assert!(
                        buffer.usage.contains(BufferUsage::UNIFORM)
                            || buffer.usage.contains(BufferUsage::STORAGE),
                        "Buffer cannot be bound to descriptor set: UNIFORM and STORAGE not set",
                    );

                    buffer.increment_ref_count();

                    buffers.push((entry.binding, buffer.id));
                }
                BindingResource::Sampler(sampler) => {
                    sampler.increment_ref_count();

                    samplers.push((entry.binding, sampler.id));
                }
                BindingResource::Texture(view) => {
                    assert!(
                        view.texture.usage.contains(TextureUsage::TEXTURE_BINDING),
                        "Texture cannot be bound to descriptor set: TEXTURE_BINDING not set",
                    );

                    view.texture.increment_ref_count();

                    textures.push((
                        entry.binding,
                        RawTextureView {
                            texture: view.texture.id,
                            base_mip_level: view.base_mip_level,
                            mip_levels: view.mip_levels,
                        },
                    ));
                }
                BindingResource::TextureArray(views) => {
                    for view in views {
                        assert!(
                            view.texture.usage.contains(TextureUsage::TEXTURE_BINDING),
                            "Texture cannot be bound to descriptor set: TEXTURE_BINDING not set",
                        );
                    }

                    for view in views {
                        view.texture.increment_ref_count();
                    }

                    texture_arrays.push((
                        entry.binding,
                        views
                            .into_iter()
                            .map(|view| RawTextureView {
                                texture: view.texture.id,
                                base_mip_level: view.base_mip_level,
                                mip_levels: view.mip_levels,
                            })
                            .collect(),
                    ));
                }
            }
        }

        self.executor
            .resources
            .descriptor_set_layouts
            .get(descriptor.layout.id)
            .unwrap()
            .ref_count
            .increment();

        let id = self
            .executor
            .resources
            .descriptor_sets
            .insert(DescriptorSetInner {
                buffers,
                samplers,
                textures,
                texture_arrays,
                descriptor_set: UnsafeRefCell::new(None),
                layout: descriptor.layout.id,
                physical_texture_views: UnsafeRefCell::new(Vec::new()),
                ref_count: RefCount::new(),
            })
            .unwrap();

        DescriptorSet {
            id,
            resources: self.executor.resources.clone(),
        }
    }

    pub fn create_descriptor_set_layout(
        &mut self,
        descriptor: &DescriptorSetLayoutDescriptor<'_>,
    ) -> DescriptorSetLayout {
        let inner = self
            .executor
            .device
            .create_descriptor_layout(descriptor)
            .unwrap();
        let id = self
            .executor
            .resources
            .descriptor_set_layouts
            .insert(DescriptorSetLayoutInner {
                inner,
                ref_count: RefCount::new(),
            })
            .unwrap();

        DescriptorSetLayout {
            id,
            resources: self.executor.resources.clone(),
        }
    }

    pub fn create_pipeline(&mut self, descriptor: &PipelineDescriptor<'_>) -> Pipeline {
        let layouts: Vec<_> = descriptor
            .descriptors
            .iter()
            .map(|layout| {
                self.executor
                    .resources
                    .descriptor_set_layouts
                    .get(layout.id)
                    .unwrap()
            })
            .collect();
        let descriptors: Vec<_> = layouts.iter().map(|layout| &layout.inner).collect();

        let mut bindings = BindingMap::default();
        for stage in descriptor.stages {
            match stage {
                PipelineStage::Vertex(stage) => {
                    let instance = stage.shader.shader.instantiate(&backend::shader::Options {
                        bindings: HashMap::new(),
                        stage: ShaderStage::Vertex,
                        entry_point: &stage.entry,
                    });

                    for binding in instance.bindings() {
                        let mut access = AccessFlags::empty();
                        if binding.access.contains(ShaderAccess::READ) {
                            access |= AccessFlags::VERTEX_SHADER_READ;
                        }
                        if binding.access.contains(ShaderAccess::WRITE) {
                            access |= AccessFlags::VERTEX_SHADER_WRITE;
                        }

                        if !access.is_empty() {
                            bindings.insert(
                                binding.location().group,
                                binding.location().binding,
                                access,
                            );
                        }
                    }
                }
                PipelineStage::Fragment(stage) => {
                    let instance = stage.shader.shader.instantiate(&backend::shader::Options {
                        bindings: HashMap::new(),
                        stage: ShaderStage::Fragment,
                        entry_point: &stage.entry,
                    });

                    for binding in instance.bindings() {
                        let mut access = AccessFlags::empty();
                        if binding.access.contains(ShaderAccess::READ) {
                            access |= AccessFlags::FRAGMENT_SHADER_READ;
                        }
                        if binding.access.contains(ShaderAccess::WRITE) {
                            access |= AccessFlags::FRAGMENT_SHADER_WRITE;
                        }

                        if !access.is_empty() {
                            bindings.insert(
                                binding.location().group,
                                binding.location().binding,
                                access,
                            );
                        }
                    }
                }
            }
        }

        let inner = self
            .executor
            .device
            .create_pipeline(&backend::PipelineDescriptor {
                topology: descriptor.topology,
                cull_mode: descriptor.cull_mode,
                front_face: descriptor.front_face,
                descriptors: &descriptors,
                depth_stencil_state: descriptor.depth_stencil_state,
                stages: descriptor.stages,
                push_constant_ranges: descriptor.push_constant_ranges,
            })
            .unwrap();
        let id = self
            .executor
            .resources
            .pipelines
            .insert(PipelineInner {
                inner: Arc::new(inner),
                bindings,
                ref_count: RefCount::new(),
            })
            .unwrap();

        Pipeline {
            id,
            resources: self.executor.resources.clone(),
        }
    }

    pub fn create_sampler(&mut self, descriptor: &SamplerDescriptor) -> Sampler {
        let inner = self.executor.device.create_sampler(descriptor).unwrap();
        let id = self
            .executor
            .resources
            .samplers
            .insert(SamplerInner {
                inner,
                ref_count: RefCount::new(),
            })
            .unwrap();

        Sampler {
            id,
            resources: self.executor.resources.clone(),
        }
    }

    pub fn run_render_pass(&mut self, descriptor: &RenderPassDescriptor<'_>) -> RenderPass<'a, '_> {
        let color_attachments = descriptor
            .color_attachments
            .iter()
            .map(|a| {
                assert!(
                    a.target
                        .texture
                        .usage
                        .contains(TextureUsage::RENDER_ATTACHMENT),
                    "Texture cannot be used as color attachment: RENDER_ATTACHMENT not set",
                );

                self.executor
                    .resources
                    .textures
                    .get(a.target.texture.id)
                    .unwrap()
                    .ref_count
                    .increment();

                ColorAttachmentOwned {
                    target: RawTextureView {
                        texture: a.target.texture.id,
                        base_mip_level: a.target.base_mip_level,
                        mip_levels: a.target.mip_levels,
                    },
                    load_op: a.load_op,
                    store_op: a.store_op,
                }
            })
            .collect();

        let depth_stencil_attachment = descriptor.depth_stencil_attachment.map(|attachment| {
            self.executor
                .resources
                .textures
                .get(attachment.texture.id)
                .unwrap()
                .ref_count
                .increment();

            DepthStencilAttachmentOwned {
                texture: attachment.texture.id,
                load_op: attachment.load_op,
                store_op: attachment.store_op,
            }
        });

        RenderPass {
            ctx: self,
            color_attachments,
            depth_stencil_attachment,
            cmds: Vec::new(),
            last_pipeline: None,
            last_index_buffer: None,
        }
    }

    /// Manually force a transition of the [`TextureRegion`] to the specified [`AccessFlags`].
    pub(crate) fn transition_texture(&mut self, texture: &TextureRegion<'_>, to: AccessFlags) {
        self.executor
            .resources
            .textures
            .get(texture.texture.id)
            .unwrap()
            .ref_count
            .increment();

        self.executor.cmds.push(
            &self.executor.resources,
            Command::TextureTransition(TextureTransition {
                texture: TextureMip {
                    id: texture.texture.id,
                    mip_level: texture.mip_level,
                },
                access: to,
            }),
        );
    }
}

#[derive(Copy, Clone, Debug)]
pub struct TextureRegion<'a> {
    pub texture: &'a Texture,
    pub mip_level: u32,
}

#[derive(Debug)]
pub struct DescriptorSet {
    id: DescriptorSetId,
    resources: Arc<Resources>,
}

impl Clone for DescriptorSet {
    fn clone(&self) -> Self {
        let set = self.resources.descriptor_sets.get(self.id).unwrap();
        set.ref_count.increment();

        Self {
            id: self.id,
            resources: self.resources.clone(),
        }
    }
}

impl Drop for DescriptorSet {
    fn drop(&mut self) {
        let set = self.resources.descriptor_sets.get(self.id).unwrap();
        if set.ref_count.decrement() {
            self.resources
                .deletion_queue
                .push(DeletionEvent::DescriptorSet(self.id));
        }
    }
}

#[derive(Debug)]
pub struct Sampler {
    id: SamplerId,
    resources: Arc<Resources>,
}

impl Sampler {
    fn increment_ref_count(&self) {
        let sampler = self.resources.samplers.get(self.id).unwrap();
        sampler.ref_count.increment();
    }
}

impl Clone for Sampler {
    fn clone(&self) -> Self {
        let sampler = self.resources.samplers.get(self.id).unwrap();
        sampler.ref_count.increment();

        Self {
            id: self.id,
            resources: self.resources.clone(),
        }
    }
}

impl Drop for Sampler {
    fn drop(&mut self) {
        let sampler = self.resources.samplers.get(self.id).unwrap();
        if sampler.ref_count.decrement() {
            self.resources
                .deletion_queue
                .push(DeletionEvent::Sampler(self.id));
        }
    }
}

#[derive(Debug)]
pub struct PipelineDescriptor<'a> {
    pub topology: PrimitiveTopology,
    pub front_face: FrontFace,
    pub cull_mode: Option<Face>,
    pub stages: &'a [PipelineStage<'a>],
    pub descriptors: &'a [&'a DescriptorSetLayout],
    pub push_constant_ranges: &'a [PushConstantRange],
    pub depth_stencil_state: Option<DepthStencilState>,
}

#[derive(Debug)]
pub struct DescriptorSetLayout {
    id: DescriptorSetLayoutId,
    resources: Arc<Resources>,
}

impl Clone for DescriptorSetLayout {
    fn clone(&self) -> Self {
        let layout = self.resources.descriptor_set_layouts.get(self.id).unwrap();
        layout.ref_count.increment();

        Self {
            id: self.id,
            resources: self.resources.clone(),
        }
    }
}

impl Drop for DescriptorSetLayout {
    fn drop(&mut self) {
        let layout = self.resources.descriptor_set_layouts.get(self.id).unwrap();
        if layout.ref_count.decrement() {
            self.resources
                .deletion_queue
                .push(DeletionEvent::DescriptorSetLayout(self.id));
        }
    }
}

#[derive(Debug)]
pub struct Pipeline {
    id: PipelineId,
    resources: Arc<Resources>,
}

impl Clone for Pipeline {
    fn clone(&self) -> Self {
        let pipeline = self.resources.pipelines.get(self.id).unwrap();
        pipeline.ref_count.increment();

        Self {
            id: self.id,
            resources: self.resources.clone(),
        }
    }
}

impl Drop for Pipeline {
    fn drop(&mut self) {
        let pipeline = self.resources.pipelines.get(self.id).unwrap();
        if pipeline.ref_count.decrement() {
            self.resources
                .deletion_queue
                .push(DeletionEvent::Pipeline(self.id));
        }
    }
}

#[derive(Debug)]
<<<<<<< HEAD
=======
struct PipelineInner {
    inner: vulkan::Pipeline,
    ref_count: usize,
    bindings: BindingMap,
}

/// Tracks how a pipeline accesses each binding.
#[derive(Clone, Debug, Default)]
struct BindingMap {
    // Bindings are usually compact and continous so we can use direct
    // indexing and pad empty slots.
    // In most cases the number of empty slots is zero.
    groups: Vec<Vec<Option<AccessFlags>>>,
}

impl BindingMap {
    fn insert(&mut self, group: u32, binding: u32, flags: AccessFlags) {
        if group as usize >= self.groups.len() {
            self.groups.resize(group as usize + 1, Vec::new());
        }
        let group = &mut self.groups[group as usize];

        if binding as usize >= group.len() {
            group.resize(binding as usize + 1, None);
        }

        *group[binding as usize].get_or_insert_default() |= flags;
    }

    fn get(&self, group: u32, binding: u32) -> Option<AccessFlags> {
        self.groups
            .get(group as usize)?
            .get(binding as usize)?
            .as_ref()
            .copied()
    }
}

#[derive(Debug)]
>>>>>>> 7f1a6065
pub struct Buffer {
    id: BufferId,
    size: u64,
    usage: BufferUsage,
    flags: UsageFlags,
    resources: Arc<Resources>,
}

impl Buffer {
    fn increment_ref_count(&self) {
        let buffer = self.resources.buffers.get(self.id).unwrap();
        buffer.ref_count.increment();
    }
}

impl Clone for Buffer {
    fn clone(&self) -> Self {
        let buffer = self.resources.buffers.get(self.id).unwrap();
        buffer.ref_count.increment();

        Self {
            id: self.id,
            size: self.size,
            usage: self.usage,
            flags: self.flags,
            resources: self.resources.clone(),
        }
    }
}

impl Drop for Buffer {
    fn drop(&mut self) {
        let buffer = self.resources.buffers.get(self.id).unwrap();
        if buffer.ref_count.decrement() {
            self.resources
                .deletion_queue
                .push(DeletionEvent::Buffer(self.id));
        }
    }
}

#[derive(Copy, Clone, Debug)]
pub struct BufferDescriptor {
    pub size: u64,
    pub usage: BufferUsage,
    pub flags: UsageFlags,
}

#[derive(Copy, Clone, Debug)]
pub struct BufferInitDescriptor<'a> {
    pub contents: &'a [u8],
    pub usage: BufferUsage,
    pub flags: UsageFlags,
}

pub struct DescriptorSetDescriptor<'a> {
    pub layout: &'a DescriptorSetLayout,
    pub entries: &'a [DescriptorSetEntry<'a>],
}

pub struct DescriptorSetEntry<'a> {
    pub binding: u32,
    pub resource: BindingResource<'a>,
}

pub enum BindingResource<'a> {
    Buffer(&'a Buffer),
    Sampler(&'a Sampler),
    Texture(&'a TextureView),
    TextureArray(&'a [&'a TextureView]),
}

#[derive(Copy, Clone, Debug)]
enum DeletionEvent {
    Buffer(BufferId),
    Texture(TextureId),
    Sampler(SamplerId),
    Pipeline(PipelineId),
    DescriptorSet(DescriptorSetId),
    DescriptorSetLayout(DescriptorSetLayoutId),
}

#[derive(Copy, Clone, Debug)]
struct RawTextureView {
    texture: TextureId,
    base_mip_level: u32,
    mip_levels: u32,
}

impl RawTextureView {
    fn mips(&self) -> Range<u32> {
        self.base_mip_level..self.base_mip_level + self.mip_levels
    }
}

#[derive(Copy, Clone, Debug, PartialEq, Eq, Hash)]
struct TextureMip {
    id: TextureId,
    mip_level: u32,
}

#[derive(Debug)]
pub struct Texture {
    id: TextureId,
    size: UVec2,
    format: TextureFormat,
    usage: TextureUsage,
    mip_levels: u32,
    resources: Arc<Resources>,
    manually_managed: bool,
}

impl Texture {
    pub fn size(&self) -> UVec2 {
        self.size
    }

    pub fn format(&self) -> TextureFormat {
        self.format
    }

    pub fn mip_levels(&self) -> u32 {
        self.mip_levels
    }

    pub fn create_view(&self, descriptor: &TextureViewDescriptor) -> TextureView {
        let base_mip_level = descriptor.base_mip_level;
        let mip_levels = descriptor
            .mip_levels
            .unwrap_or(self.mip_levels - base_mip_level);

        assert_ne!(mip_levels, 0);
        assert!(base_mip_level + mip_levels <= self.mip_levels);

        TextureView {
            texture: self.clone(),
            base_mip_level,
            mip_levels,
        }
    }

    fn increment_ref_count(&self) {
        let texture = self.resources.textures.get(self.id).unwrap();
        texture.ref_count.increment();
    }
}

impl Clone for Texture {
    fn clone(&self) -> Self {
        if !self.manually_managed {
            let texture = self.resources.textures.get(self.id).unwrap();
            texture.ref_count.increment();
        }

        Self {
            id: self.id,
            size: self.size,
            format: self.format,
            usage: self.usage,
            mip_levels: self.mip_levels,
            resources: self.resources.clone(),
            manually_managed: self.manually_managed,
        }
    }
}

impl Drop for Texture {
    fn drop(&mut self) {
        if !self.manually_managed {
            let texture = self.resources.textures.get(self.id).unwrap();
            if texture.ref_count.decrement() {
                self.resources
                    .deletion_queue
                    .push(DeletionEvent::Texture(self.id));
            }
        }
    }
}

#[derive(Clone, Debug)]
pub struct TextureView {
    texture: Texture,
    base_mip_level: u32,
    mip_levels: u32,
}

#[derive(Copy, Clone, Debug, Default)]
pub struct TextureViewDescriptor {
    pub base_mip_level: u32,
    pub mip_levels: Option<u32>,
}

pub struct RenderPass<'a, 'b> {
    ctx: &'b mut CommandQueue<'a>,
    color_attachments: Vec<ColorAttachmentOwned>,
    depth_stencil_attachment: Option<DepthStencilAttachmentOwned>,
    cmds: Vec<DrawCmd>,
    // Exists purely for validation.
    last_pipeline: Option<PipelineId>,
    // Exists purely for validation.
    last_index_buffer: Option<(BufferId, IndexFormat)>,
}

impl<'a, 'b> RenderPass<'a, 'b> {
    pub fn set_pipeline(&mut self, pipeline: &Pipeline) {
        self.ctx
            .executor
            .resources
            .pipelines
            .get(pipeline.id)
            .unwrap()
            .ref_count
            .increment();

        self.cmds.push(DrawCmd::SetPipeline(pipeline.id));
        self.last_pipeline = Some(pipeline.id);
    }

    pub fn set_descriptor_set(&mut self, index: u32, descriptor_set: &'b DescriptorSet) {
        assert!(self.last_pipeline.is_some(), "Pipeline is not set");

        self.ctx
            .executor
            .resources
            .descriptor_sets
            .get(descriptor_set.id)
            .unwrap()
            .ref_count
            .increment();

        self.cmds
            .push(DrawCmd::SetDescriptorSet(index, descriptor_set.id));
    }

    pub fn set_push_constants(&mut self, stages: ShaderStages, offset: u32, data: &[u8]) {
        self.cmds
            .push(DrawCmd::SetPushConstants(data.to_vec(), stages, offset));
    }

    pub fn set_index_buffer(&mut self, buffer: &Buffer, format: IndexFormat) {
        assert!(self.last_pipeline.is_some(), "Pipeline is not set");
        assert!(
            buffer.usage.contains(BufferUsage::INDEX),
            "Buffer cannot be used as index buffer: INDEX not set",
        );

        self.ctx
            .executor
            .resources
            .buffers
            .get(buffer.id)
            .unwrap()
            .ref_count
            .increment();

        self.cmds.push(DrawCmd::SetIndexBuffer(buffer.id, format));
        self.last_index_buffer = Some((buffer.id, format));
    }

    pub fn draw(&mut self, vertices: Range<u32>, instances: Range<u32>) {
        assert!(self.last_pipeline.is_some(), "Pipeline is not set");

        self.cmds.push(DrawCmd::Draw(DrawCall::Draw(Draw {
            vertices,
            instances,
        })));
    }

    pub fn draw_indexed(&mut self, indices: Range<u32>, vertex_offset: i32, instances: Range<u32>) {
        assert!(self.last_pipeline.is_some(), "Pipeline is not set");
        let Some((buffer, format)) = self.last_index_buffer else {
            panic!("cannot call draw_indexed before binding a index buffer");
        };

        // The minimun index buffer size is:
        // (first_index + index_count) * index_size =
        // (indices.start + indices.end - indices.start) * index_size =
        // indices.end * index_size
        let Some(min_size) = indices.end.checked_mul(format.size().into()) else {
            panic!(
                "overflow computing index buffer size: indices={:?} format={:?}",
                indices, format
            );
        };

        let buffer = self.ctx.executor.resources.buffers.get(buffer).unwrap();
        let buffer_size = unsafe { buffer.buffer.borrow().size() };
        assert!(
            buffer_size >= min_size.into(),
            "index buffer of size {} is too small for indices={:?} format={:?}",
            buffer_size,
            indices,
            format,
        );

        self.cmds
            .push(DrawCmd::Draw(DrawCall::DrawIndexed(DrawIndexed {
                indices,
                vertex_offset,
                instances,
            })));
    }
}

impl<'a, 'b> Drop for RenderPass<'a, 'b> {
    fn drop(&mut self) {
        self.ctx.executor.cmds.push(
            &self.ctx.executor.resources,
            Command::RenderPass(RenderPassCmd {
                color_attachments: self.color_attachments.clone(),
                depth_stencil_attachment: self.depth_stencil_attachment.clone(),
                cmds: core::mem::take(&mut self.cmds),
            }),
        );
    }
}

pub struct RenderPassDescriptor<'a> {
    pub color_attachments: &'a [RenderPassColorAttachment<'a>],
    pub depth_stencil_attachment: Option<&'a DepthStencilAttachment<'a>>,
}

pub struct RenderPassColorAttachment<'a> {
    pub target: &'a TextureView,
    pub load_op: LoadOp<Color>,
    pub store_op: StoreOp,
}

pub struct DepthStencilAttachment<'a> {
    pub texture: &'a Texture,
    pub load_op: LoadOp<f32>,
    pub store_op: StoreOp,
}

#[derive(Clone, Debug)]
struct ColorAttachmentOwned {
    target: RawTextureView,
    load_op: LoadOp<Color>,
    store_op: StoreOp,
}

#[derive(Clone, Debug)]
struct DepthStencilAttachmentOwned {
    texture: TextureId,
    load_op: LoadOp<f32>,
    store_op: StoreOp,
}

#[derive(Clone, Debug)]
enum DrawCmd {
    SetPipeline(PipelineId),
    SetDescriptorSet(u32, DescriptorSetId),
    SetIndexBuffer(BufferId, IndexFormat),
    SetPushConstants(Vec<u8>, ShaderStages, u32),
    Draw(DrawCall),
}

#[derive(Clone, Debug)]
enum DrawCall {
    Draw(Draw),
    DrawIndexed(DrawIndexed),
}

#[derive(Clone, Debug)]
struct Draw {
    vertices: Range<u32>,
    instances: Range<u32>,
}

#[derive(Clone, Debug)]
struct DrawIndexed {
    indices: Range<u32>,
    vertex_offset: i32,
    instances: Range<u32>,
}<|MERGE_RESOLUTION|>--- conflicted
+++ resolved
@@ -31,15 +31,8 @@
 use scheduler::{Node, Resource, ResourceMap, Scheduler};
 use sharded_slab::Slab;
 
-<<<<<<< HEAD
 use crate::backend::allocator::{GeneralPurposeAllocator, MemoryManager, UsageFlags};
 use crate::backend::descriptors::DescriptorSetAllocator;
-=======
-use crate::backend::allocator::{
-    BufferAlloc, GeneralPurposeAllocator, MemoryManager, TextureAlloc, UsageFlags,
-};
-use crate::backend::descriptors::{AllocatedDescriptorSet, DescriptorSetAllocator};
->>>>>>> 7f1a6065
 use crate::backend::shader::ShaderAccess;
 use crate::backend::vulkan::{self, CommandEncoder, Device};
 use crate::backend::{
@@ -1017,15 +1010,6 @@
     }
 }
 
-#[derive(Debug)]
-<<<<<<< HEAD
-=======
-struct PipelineInner {
-    inner: vulkan::Pipeline,
-    ref_count: usize,
-    bindings: BindingMap,
-}
-
 /// Tracks how a pipeline accesses each binding.
 #[derive(Clone, Debug, Default)]
 struct BindingMap {
@@ -1059,7 +1043,6 @@
 }
 
 #[derive(Debug)]
->>>>>>> 7f1a6065
 pub struct Buffer {
     id: BufferId,
     size: u64,
