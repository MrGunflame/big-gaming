--- conflicted
+++ resolved
@@ -166,7 +166,7 @@
 
     pub fn iter(&self) -> Iter<'_> {
         Iter {
-            iter: self.items.iter(),
+            inner: self.items.iter(),
         }
     }
 }
@@ -194,40 +194,24 @@
 
 #[derive(Clone, Debug)]
 pub struct Iter<'a> {
-<<<<<<< HEAD
-    iter: std::collections::hash_map::Iter<'a, InventorySlotId, ItemStack>,
-=======
     inner: std::collections::hash_map::Iter<'a, InventorySlotId, ItemStack>,
->>>>>>> 7d25fc90
 }
 
 impl<'a> Iterator for Iter<'a> {
     type Item = (InventorySlotId, &'a ItemStack);
 
     fn next(&mut self) -> Option<Self::Item> {
-<<<<<<< HEAD
-        self.iter.next().map(|(k, v)| (*k, v))
-    }
-
-    fn size_hint(&self) -> (usize, Option<usize>) {
-        self.iter.size_hint()
-=======
         self.inner.next().map(|(k, v)| (*k, v))
     }
 
     fn size_hint(&self) -> (usize, Option<usize>) {
         self.inner.size_hint()
->>>>>>> 7d25fc90
     }
 }
 
 impl<'a> ExactSizeIterator for Iter<'a> {
     fn len(&self) -> usize {
-<<<<<<< HEAD
-        self.iter.len()
-=======
         self.inner.len()
->>>>>>> 7d25fc90
     }
 }
 
